%% The nonlinear optical response of a simple molecule
%
% Jared L. Aurentz and John S. Minor, September 2014

%%
% (Chebfun example)
% [Tags: ]

function OpticalResponse

%% Introduction
%
% The optical response of a material is the measure of how the molecular
% polarization $P$ changes with respect to an applied electric field strength
% $E$. In most cases $P$ is analytic in $E$ and can be written as a Taylor
% series.
%
% $$
% P(E) = P_0 + \alpha E + \beta E^2 + \gamma E^3 + \cdots
% $$
%
% Here $P_0$ is the static polarization of the molecule which does not affect
% the optical response (the optical response only depends on the derivatives
% of $P$). The nonlinear optical response is characterized by the coefficients
% corresponding to powers of $E$ greater than $1$. If the potential $V(x)$ of
% a given molecule is known the polarization can be computed by constructing
% the Hamiltonian $H$ and solving the Schroedinger eigenvalue problem.
%
% $$
% H = -\frac12 \frac{\partial^2}{\partial x^2} + V(x)
% $$
%
% $$
% H \psi(x) = \lambda \psi(x)
% $$
%
% If the $\lambda$ are countably many and can be ordered as
% $\lambda_1 < \lambda_2 \leq \lambda_3 \leq \ldots$ then the polarization is
% computed by the formula,
%
% $$
% P = \frac{\int x |\psi_1(x)|^2 dx}{\int |\psi_1(x)|^2 dx}
% $$
%
% where $\psi_1(x)$ is the first eigenfunction, also known as the ground state
% of the system. To add the contributions of the applied electric field
% strength $E$ a linear term is added to the Hamiltonian.
%
% $$
% H(E) = -\frac12 \frac{\partial^2}{\partial x^2} + V(x) + Ex
% $$
%
% Solutions to Schroedinger's equation now depend on the parameter $E$.
%
% $$
% H(E) \psi(E,x) = \lambda(E) \psi(E,x)
% $$
%
% If $E$ is not too large then the polarization can still be computed as
% before.
%
% $$
% P(E) = \frac{\int x |\psi_1(E,x)|^2 dx}{\int |\psi_1(E,x)|^2 dx}
% $$
%
% From the Taylor series we see that the nonlinear optical response is
% characterized by higher order derivatives of $P(E)$ at $E = 0$, [1].

%% The quantum harmonic oscillator
%
% One example of a simple molecule is a single electron bound by a quadratic
% potential $V(x) = 2x^2$. The solutions of this system are the Hermite
% functions. These can be computed easily using Chebfun.

L = 8;
H = @(E) chebop(@(x,u) -.5*diff(u,2) + 2*x.^2.*u + E*x.*u,[-L,L],'dirichlet');
[PSI,LAMBDA] = eigs(H(0),4,'sr');
LW = 'linewidth'; FS = 'fontsize';
plot(PSI,LW,2);
title('Hermite Functions',FS,16);

%%
<<<<<<< HEAD
% For an alternative method for computing eigenfunctions of the Schroedinger
% equation, check out the command `quantumstates`.

%%
% The polarization function $P(E)$ is evaluated at a set of Chebyshev points
% and then interpolated with a polynomial.
=======
% To see an alternative method for computing eigenfunctions of the
% Schroedinger equation using Chebfun checkout the command `quantumstates`.

%%
% A local function to compute the polarization is defined and passed to the
% Chebfun constructor.
>>>>>>> 9680292f

Emax = .1;
x = chebfun('x',[-L,L]);

function pval = polarization(efield)
    [psi,lambda]=eigs(H(efield),1,'sr');
    pval = ((x.*psi)'*psi)/(psi'*psi);
end

P = chebfun(@polarization,[-Emax,Emax],'vectorize','eps',1e-10);
plot(P,LW,2);
title('Polarization v. Electric Field',FS,16);
xlabel('Electric Field',FS,16);
ylabel('Polarization',FS,16);

%%
<<<<<<< HEAD
% Taking derivatives of $P(E)$ at $E = 0$ gives the various optical response
% coefficients.
=======
% Unfortunately the errors in approximating $P(E)$ are significant enough
% to affect the interpolant and a larger truncation tolerance was required to
% get convergence in a reasonable time.

%%
% Taking derivatives of $P(E)$ at $E = 0$ gives the various optical
% response coefficients. For this particular example it can be shown that
% $\alpha = \frac14$, $\beta = 0$ and $\gamma \approx 0$.
>>>>>>> 9680292f

dP = diff(P);
alpha = dP(0)

d2P = diff(P,2);
beta = d2P(0)/2

d3P = diff(P,3);
gamma = d3P(0)/6

%% References
%
% [1] Juefei Zhou, Urszula B. Szafruga, David S. Watkins, and Mark G. Kuzyk,
% _Optimizing potential energy functions for maximal intrinsic hyperpolarizability_,
% Physical Reviews A, 76 (2007), 053831 pp. 1-10.

end<|MERGE_RESOLUTION|>--- conflicted
+++ resolved
@@ -80,21 +80,12 @@
 title('Hermite Functions',FS,16);
 
 %%
-<<<<<<< HEAD
-% For an alternative method for computing eigenfunctions of the Schroedinger
-% equation, check out the command `quantumstates`.
-
-%%
-% The polarization function $P(E)$ is evaluated at a set of Chebyshev points
-% and then interpolated with a polynomial.
-=======
 % To see an alternative method for computing eigenfunctions of the
 % Schroedinger equation using Chebfun checkout the command `quantumstates`.
 
 %%
 % A local function to compute the polarization is defined and passed to the
 % Chebfun constructor.
->>>>>>> 9680292f
 
 Emax = .1;
 x = chebfun('x',[-L,L]);
@@ -111,10 +102,6 @@
 ylabel('Polarization',FS,16);
 
 %%
-<<<<<<< HEAD
-% Taking derivatives of $P(E)$ at $E = 0$ gives the various optical response
-% coefficients.
-=======
 % Unfortunately the errors in approximating $P(E)$ are significant enough
 % to affect the interpolant and a larger truncation tolerance was required to
 % get convergence in a reasonable time.
@@ -123,7 +110,6 @@
 % Taking derivatives of $P(E)$ at $E = 0$ gives the various optical
 % response coefficients. For this particular example it can be shown that
 % $\alpha = \frac14$, $\beta = 0$ and $\gamma \approx 0$.
->>>>>>> 9680292f
 
 dP = diff(P);
 alpha = dP(0)
@@ -136,8 +122,8 @@
 
 %% References
 %
-% [1] Juefei Zhou, Urszula B. Szafruga, David S. Watkins, and Mark G. Kuzyk,
-% _Optimizing potential energy functions for maximal intrinsic hyperpolarizability_,
-% Physical Reviews A, 76 (2007), 053831 pp. 1-10.
+% 1. Juefei Zhou, Urszula B. Szafruga, David S. Watkins, and Mark G. Kuzyk,
+%    _Optimizing potential energy functions for maximal intrinsic
+%    hyperpolarizability_, Physical Reviews A, 76 (2007), 053831 pp. 1-10.
 
 end