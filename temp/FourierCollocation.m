--- conflicted
+++ resolved
@@ -16,11 +16,6 @@
 %%
 % Consider the following first-order ODE:
 %
-<<<<<<< HEAD
-% Consider the following first-order ODE
-%
-=======
->>>>>>> c1c5a96c
 % $$ u'(x) + a(x)u(x) = f(x) $$
 %
 % on $[0,2\pi]$, with periodic boundary conditions, and where $a(x)$ and $f(x)$  
